--- conflicted
+++ resolved
@@ -274,7 +274,6 @@
         self.videos_frame.pack(padx=20, pady=10)
         
         # Create a new frame for video controls
-<<<<<<< HEAD
         self.video_controls_frame = ttk.Frame(self.master)
         self.video_controls_frame.pack(pady=5)
 
@@ -288,21 +287,6 @@
         self.play_pause_button.pack(side=tk.LEFT, padx=5)
 
         self.next_frame_button = ttk.Button(buttons_control_frame, text="Next Frame >", command=self.next_frame)
-=======
-        self.video_controls_frame = tk.Frame(self.master)
-        self.video_controls_frame.pack(pady=5)
-
-        buttons_control_frame = tk.Frame(self.video_controls_frame)
-        buttons_control_frame.pack()
-
-        self.prev_frame_button = tk.Button(buttons_control_frame, text="< Prev Frame", command=self.prev_frame)
-        self.prev_frame_button.pack(side=tk.LEFT, padx=5)
-
-        self.play_pause_button = tk.Button(buttons_control_frame, text="Play/Pause", command=self.toggle_play_pause)
-        self.play_pause_button.pack(side=tk.LEFT, padx=5)
-
-        self.next_frame_button = tk.Button(buttons_control_frame, text="Next Frame >", command=self.next_frame)
->>>>>>> 8059d712
         self.next_frame_button.pack(side=tk.LEFT, padx=5)
 
         self.progress = ttk.Progressbar(self.video_controls_frame, orient="horizontal", length=1200, mode="determinate")
@@ -314,7 +298,6 @@
         self.button_frame.pack(pady=15)
         
         # Submit button
-<<<<<<< HEAD
         self.submit_button = ttk.Button(self.button_frame, text="Submit Ranking", 
                                       command=self.submit_ranking,
                                       style="Accent.TButton")
@@ -329,22 +312,6 @@
         self.undo_button = ttk.Button(self.button_frame, text="Undo",
                                      command=self.undo_ranking)
         self.undo_button.pack(side=tk.LEFT, padx=10, pady=5)
-=======
-        self.submit_button = tk.Button(self.button_frame, text="Submit Ranking", 
-                                      command=self.submit_ranking, padx=10, pady=5,
-                                      font=("Arial", 12, "bold"))
-        self.submit_button.pack(side=tk.LEFT, padx=5)
-        
-        # Skip button
-        self.skip_button = tk.Button(self.button_frame, text="Skip Ranking",
-                                     command=self.skip_ranking, padx=10, pady=5)
-        self.skip_button.pack(side=tk.LEFT, padx=5)
-        
-        # Undo button
-        self.undo_button = tk.Button(self.button_frame, text="Undo",
-                                     command=self.undo_ranking, padx=10, pady=5)
-        self.undo_button.pack(side=tk.LEFT, padx=5)
->>>>>>> 8059d712
 
         # Add restart videos button
         self.restart_button = ttk.Button(self.button_frame, text="Restart Videos", 
@@ -361,28 +328,16 @@
         self.bottom_frame.pack(side=tk.BOTTOM, fill=tk.X, pady=10)
 
         # Create frame for keybindings
-<<<<<<< HEAD
         self.key_frame = ttk.Frame(self.bottom_frame)
-=======
-        self.key_frame = tk.Frame(self.bottom_frame)
->>>>>>> 8059d712
         self.key_frame.pack(side=tk.LEFT, padx=10)
         
         # Add keybindings label
         key_text_col1 = "Keybindings:\nEnter: Submit Ranking\nSpace: Restart Videos\nBackspace: Undo Ranking\nEsc: Quit"
-<<<<<<< HEAD
         key_label_col1 = ttk.Label(self.key_frame, text=key_text_col1, justify=tk.LEFT)
         key_label_col1.pack(side=tk.LEFT, anchor='n')
 
         key_text_col2 = "\nLeft: Previous Frame\nRight: Next Frame\nP: Play/Pause\nS: Skip Ranking"
         key_label_col2 = ttk.Label(self.key_frame, text=key_text_col2, justify=tk.LEFT)
-=======
-        key_label_col1 = tk.Label(self.key_frame, text=key_text_col1, justify=tk.LEFT)
-        key_label_col1.pack(side=tk.LEFT, anchor='n')
-
-        key_text_col2 = "\nLeft: Previous Frame\nRight: Next Frame\nP: Play/Pause\nS: Skip Ranking"
-        key_label_col2 = tk.Label(self.key_frame, text=key_text_col2, justify=tk.LEFT)
->>>>>>> 8059d712
         key_label_col2.pack(side=tk.LEFT, anchor='n', padx=10)
         
         # Add progress percentage label
@@ -390,15 +345,9 @@
         self.progress_label.pack(side=tk.LEFT, padx=10)
         
         # Add quit button
-<<<<<<< HEAD
         self.quit_button = ttk.Button(self.bottom_frame, text="Quit", 
                                     command=self.save_and_exit)
         self.quit_button.pack(side=tk.RIGHT, padx=10, pady=2)
-=======
-        self.quit_button = tk.Button(self.bottom_frame, text="Quit", 
-                                    command=self.save_and_exit, padx=5, pady=2)
-        self.quit_button.pack(side=tk.RIGHT, padx=10)
->>>>>>> 8059d712
     
     def bind_keys(self):
         """Bind keyboard shortcuts."""
@@ -525,11 +474,7 @@
                         return result
             return None
 
-<<<<<<< HEAD
-        all_hashes_sorted = [h for h, _ in sorted(hash_rankings.items(), key=lambda x: x[1])]
-=======
         all_hashes_sorted = [h for h, _ in sorted(hash_rankings.items(), key=lambda x: (x[1], np.random.randint(100)))]
->>>>>>> 8059d712
         
         best_hashes = _find_next_quad(all_hashes_sorted, [], self.ignored_quads, existing_pairs_set)
 
